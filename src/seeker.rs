--- conflicted
+++ resolved
@@ -220,12 +220,9 @@
     /// Build an index for searching
     pub fn build(self) -> RustDocSeeker {
         let mut builder = MapBuilder::memory();
-<<<<<<< HEAD
         let items = self.items.into_iter().collect_vec().into_boxed_slice();
-=======
-        let items: Vec<_> = self.items.into_iter().collect();
+
         assert!(items.len() as u64 <= u32::MAX as u64);
->>>>>>> cc98e1fb
 
         {
             let groups = items.iter().enumerate().group_by(|(_, item)| &item.key);
